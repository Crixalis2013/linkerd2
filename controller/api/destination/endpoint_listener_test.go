package destination

import (
	"context"
	"reflect"
	"testing"

	pb "github.com/linkerd/linkerd2-proxy-api/go/destination"
	"github.com/linkerd/linkerd2-proxy-api/go/net"
	pkgAddr "github.com/linkerd/linkerd2/pkg/addr"
<<<<<<< HEAD
	v1 "k8s.io/api/core/v1"
=======
	pkgK8s "github.com/linkerd/linkerd2/pkg/k8s"
	corev1 "k8s.io/api/core/v1"
>>>>>>> 10d9b7e4
	metav1 "k8s.io/apimachinery/pkg/apis/meta/v1"
)

const thisNS = "this-namespace"

var (
	addedAddress1 = &net.TcpAddress{
		Ip:   &net.IPAddress{Ip: &net.IPAddress_Ipv4{Ipv4: 1}},
		Port: 1,
	}

	addedAddress2 = &net.TcpAddress{
		Ip:   &net.IPAddress{Ip: &net.IPAddress_Ipv4{Ipv4: 2}},
		Port: 2,
	}

	removedAddress1 = &net.TcpAddress{
		Ip:   &net.IPAddress{Ip: &net.IPAddress_Ipv4{Ipv4: 100}},
		Port: 100,
	}

	pod1 = &corev1.Pod{
		ObjectMeta: metav1.ObjectMeta{
			Name:      "pod1",
			Namespace: "ns",
		},
	}

	pod2 = &corev1.Pod{
		ObjectMeta: metav1.ObjectMeta{
			Name:      "pod2",
			Namespace: "ns",
		},
	}

	add = []*updateAddress{
		{address: addedAddress1, pod: pod1},
		{address: addedAddress2, pod: pod2},
	}

	remove = []*updateAddress{
		{address: removedAddress1},
	}
)

func defaultOwnerKindAndName(pod *corev1.Pod) (string, string) {
	return "", ""
}

func TestEndpointListener(t *testing.T) {
	t.Run("Sends one update for add and another for remove", func(t *testing.T) {
		mockGetServer := &mockDestinationGetServer{updatesReceived: []*pb.Update{}}
		listener := newEndpointListener(
			mockGetServer,
			defaultOwnerKindAndName,
			false,
		)

		listener.Update(add, remove)

		expectedNumUpdates := 2
		actualNumUpdates := len(mockGetServer.updatesReceived)
		if actualNumUpdates != expectedNumUpdates {
			t.Fatalf("Expecting [%d] updates, got [%d]. Updates: %v", expectedNumUpdates, actualNumUpdates, mockGetServer.updatesReceived)
		}
	})

	t.Run("Sends addresses as removed or added", func(t *testing.T) {
		mockGetServer := &mockDestinationGetServer{updatesReceived: []*pb.Update{}}
		listener := newEndpointListener(
			mockGetServer,
			defaultOwnerKindAndName,
			false,
		)

		listener.Update(add, remove)

		addressesAdded := mockGetServer.updatesReceived[0].GetAdd().Addrs
		actualNumberOfAdded := len(addressesAdded)
		expectedNumberOfAdded := 2
		if actualNumberOfAdded != expectedNumberOfAdded {
			t.Fatalf("Expecting [%d] addresses to be added, got [%d]: %v", expectedNumberOfAdded, actualNumberOfAdded, addressesAdded)
		}

		addressesRemoved := mockGetServer.updatesReceived[1].GetRemove().Addrs
		actualNumberOfRemoved := len(addressesRemoved)
		expectedNumberOfRemoved := 1
		if actualNumberOfRemoved != expectedNumberOfRemoved {
			t.Fatalf("Expecting [%d] addresses to be removed, got [%d]: %v", expectedNumberOfRemoved, actualNumberOfRemoved, addressesRemoved)
		}

		checkAddress(t, addressesAdded[0], addedAddress1)
		checkAddress(t, addressesAdded[1], addedAddress2)

		actualAddressRemoved := addressesRemoved[0]
		expectedAddressRemoved := removedAddress1
		if !reflect.DeepEqual(actualAddressRemoved, expectedAddressRemoved) {
			t.Fatalf("Expected remove address to be [%s], but it was [%s]", expectedAddressRemoved, actualAddressRemoved)
		}
	})

	t.Run("It returns when the underlying context is done", func(t *testing.T) {
		context, cancelFn := context.WithCancel(context.Background())
		mockGetServer := &mockDestinationGetServer{
			updatesReceived: []*pb.Update{},
			mockDestinationServer: mockDestinationServer{
				contextToReturn: context,
			},
		}
		listener := newEndpointListener(
			mockGetServer,
			defaultOwnerKindAndName,
			false,
		)

		completed := make(chan bool)
		go func() {
			<-listener.ClientClose()
			completed <- true
		}()

		cancelFn()

		c := <-completed

		if !c {
			t.Fatalf("Expected function to be completed after the cancel()")
		}
	})

	t.Run("Sends metric labels with added addresses", func(t *testing.T) {
		expectedServiceName := "service-name"
		expectedPodName := pod1.Name
		expectedNamespace := thisNS
		expectedReplicationControllerName := "rc-name"

		podForAddedAddress1 := &corev1.Pod{
			ObjectMeta: metav1.ObjectMeta{
				Name:      expectedPodName,
				Namespace: expectedNamespace,
			},
			Status: corev1.PodStatus{
				Phase: corev1.PodRunning,
			},
		}

		ownerKindAndName := func(pod *corev1.Pod) (string, string) {
			return "replicationcontroller", expectedReplicationControllerName
		}

		mockGetServer := &mockDestinationGetServer{updatesReceived: []*pb.Update{}}
		listener := newEndpointListener(
			mockGetServer,
			ownerKindAndName,
			false,
		)
		listener.labels = map[string]string{
			"service":   expectedServiceName,
			"namespace": expectedNamespace,
		}

		add := []*updateAddress{
			{address: addedAddress1, pod: podForAddedAddress1},
		}
		listener.Update(add, nil)

		actualGlobalMetricLabels := mockGetServer.updatesReceived[0].GetAdd().MetricLabels
		expectedGlobalMetricLabels := map[string]string{"namespace": expectedNamespace, "service": expectedServiceName}
		if !reflect.DeepEqual(actualGlobalMetricLabels, expectedGlobalMetricLabels) {
			t.Fatalf("Expected global metric labels sent to be [%v] but was [%v]", expectedGlobalMetricLabels, actualGlobalMetricLabels)
		}

		actualAddedAddress1MetricLabels := mockGetServer.updatesReceived[0].GetAdd().Addrs[0].MetricLabels
		expectedAddedAddress1MetricLabels := map[string]string{
			"pod":                   expectedPodName,
			"replicationcontroller": expectedReplicationControllerName,
		}
		if !reflect.DeepEqual(actualAddedAddress1MetricLabels, expectedAddedAddress1MetricLabels) {
			t.Fatalf("Expected global metric labels sent to be [%v] but was [%v]", expectedAddedAddress1MetricLabels, actualAddedAddress1MetricLabels)
		}
	})
<<<<<<< HEAD
=======

	t.Run("Sends TlsIdentity when enabled", func(t *testing.T) {
		expectedPodName := pod1.Name
		expectedPodNamespace := thisNS
		expectedControllerNamespace := "linkerd-namespace"
		expectedPodDeployment := "pod-deployment"
		expectedTLSIdentity := &pb.TlsIdentity_K8SPodIdentity{
			PodIdentity:  "pod-deployment.deployment.this-namespace.linkerd-managed.linkerd-namespace.svc.cluster.local",
			ControllerNs: "linkerd-namespace",
		}

		podForAddedAddress1 := &corev1.Pod{
			ObjectMeta: metav1.ObjectMeta{
				Name:      expectedPodName,
				Namespace: expectedPodNamespace,
				Labels: map[string]string{
					pkgK8s.ControllerNSLabel:    expectedControllerNamespace,
					pkgK8s.ProxyDeploymentLabel: expectedPodDeployment,
				},
			},
			Status: corev1.PodStatus{
				Phase: corev1.PodRunning,
			},
		}

		ownerKindAndName := func(pod *corev1.Pod) (string, string) {
			return "deployment", expectedPodDeployment
		}

		mockGetServer := &mockDestinationGetServer{updatesReceived: []*pb.Update{}}
		listener := newEndpointListener(
			mockGetServer,
			ownerKindAndName,
			true,
			false,
		)

		add := []*updateAddress{
			{address: addedAddress1, pod: podForAddedAddress1},
		}
		listener.Update(add, nil)

		addrs := mockGetServer.updatesReceived[0].GetAdd().GetAddrs()
		if len(addrs) != 1 {
			t.Fatalf("Expected [1] address returned, got %v", addrs)
		}

		actualTLSIdentity := addrs[0].GetTlsIdentity().GetK8SPodIdentity()
		if !reflect.DeepEqual(actualTLSIdentity, expectedTLSIdentity) {
			t.Fatalf("Expected TlsIdentity to be [%v] but was [%v]", expectedTLSIdentity, actualTLSIdentity)
		}
	})

	t.Run("Does not send TlsIdentity when not enabled", func(t *testing.T) {
		expectedPodName := pod1.Name
		expectedPodNamespace := thisNS
		expectedControllerNamespace := "linkerd-namespace"
		expectedPodDeployment := "pod-deployment"

		podForAddedAddress1 := &corev1.Pod{
			ObjectMeta: metav1.ObjectMeta{
				Name:      expectedPodName,
				Namespace: expectedPodNamespace,
				Labels: map[string]string{
					pkgK8s.ControllerNSLabel:    expectedControllerNamespace,
					pkgK8s.ProxyDeploymentLabel: expectedPodDeployment,
				},
			},
			Status: corev1.PodStatus{
				Phase: corev1.PodRunning,
			},
		}

		ownerKindAndName := func(pod *corev1.Pod) (string, string) {
			return "deployment", expectedPodDeployment
		}

		mockGetServer := &mockDestinationGetServer{updatesReceived: []*pb.Update{}}
		listener := newEndpointListener(
			mockGetServer,
			ownerKindAndName,
			false,
			false,
		)

		add := []*updateAddress{
			{address: addedAddress1, pod: podForAddedAddress1},
		}
		listener.Update(add, nil)

		addrs := mockGetServer.updatesReceived[0].GetAdd().GetAddrs()
		if len(addrs) != 1 {
			t.Fatalf("Expected [1] address returned, got %v", addrs)
		}

		if addrs[0].TlsIdentity != nil {
			t.Fatalf("Expected no TlsIdentity to be sent, but got [%v]", addrs[0].TlsIdentity)
		}
	})
>>>>>>> 10d9b7e4
}

func TestUpdateAddress(t *testing.T) {
	t.Run("Correctly clones an update address", func(t *testing.T) {
		ua := updateAddress{address: addedAddress1, pod: pod1}
		ua2 := ua.clone()
		if !reflect.DeepEqual(ua, *ua2) {
			t.Fatalf("Clone failed, original: %+v, clone: %+v", ua, ua2)
		}
	})
}

func checkAddress(t *testing.T, addr *pb.WeightedAddr, expectedAddress *net.TcpAddress) {
	actualAddress := addr.Addr
	actualWeight := addr.Weight
	expectedWeight := uint32(pkgAddr.DefaultWeight)

	if !reflect.DeepEqual(actualAddress, expectedAddress) || actualWeight != expectedWeight {
		t.Fatalf("Expected added address to be [%+v] and weight to be [%d], but it was [%+v] and [%d]", expectedAddress, expectedWeight, actualAddress, actualWeight)
	}
}<|MERGE_RESOLUTION|>--- conflicted
+++ resolved
@@ -8,12 +8,8 @@
 	pb "github.com/linkerd/linkerd2-proxy-api/go/destination"
 	"github.com/linkerd/linkerd2-proxy-api/go/net"
 	pkgAddr "github.com/linkerd/linkerd2/pkg/addr"
-<<<<<<< HEAD
-	v1 "k8s.io/api/core/v1"
-=======
 	pkgK8s "github.com/linkerd/linkerd2/pkg/k8s"
 	corev1 "k8s.io/api/core/v1"
->>>>>>> 10d9b7e4
 	metav1 "k8s.io/apimachinery/pkg/apis/meta/v1"
 )
 
@@ -69,7 +65,7 @@
 		listener := newEndpointListener(
 			mockGetServer,
 			defaultOwnerKindAndName,
-			false,
+			false, false,
 		)
 
 		listener.Update(add, remove)
@@ -86,7 +82,7 @@
 		listener := newEndpointListener(
 			mockGetServer,
 			defaultOwnerKindAndName,
-			false,
+			false, false,
 		)
 
 		listener.Update(add, remove)
@@ -126,7 +122,7 @@
 		listener := newEndpointListener(
 			mockGetServer,
 			defaultOwnerKindAndName,
-			false,
+			false, false,
 		)
 
 		completed := make(chan bool)
@@ -168,7 +164,7 @@
 		listener := newEndpointListener(
 			mockGetServer,
 			ownerKindAndName,
-			false,
+			false, false,
 		)
 		listener.labels = map[string]string{
 			"service":   expectedServiceName,
@@ -195,10 +191,9 @@
 			t.Fatalf("Expected global metric labels sent to be [%v] but was [%v]", expectedAddedAddress1MetricLabels, actualAddedAddress1MetricLabels)
 		}
 	})
-<<<<<<< HEAD
-=======
 
 	t.Run("Sends TlsIdentity when enabled", func(t *testing.T) {
+		t.Skip("Identity is under construction")
 		expectedPodName := pod1.Name
 		expectedPodNamespace := thisNS
 		expectedControllerNamespace := "linkerd-namespace"
@@ -296,7 +291,6 @@
 			t.Fatalf("Expected no TlsIdentity to be sent, but got [%v]", addrs[0].TlsIdentity)
 		}
 	})
->>>>>>> 10d9b7e4
 }
 
 func TestUpdateAddress(t *testing.T) {
