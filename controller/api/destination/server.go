--- conflicted
+++ resolved
@@ -22,12 +22,8 @@
 	resolver streamingDestinationResolver
 	enableTLS,
 	enableH2Upgrade bool
-<<<<<<< HEAD
-	controllerNS    string
-	log             *log.Entry
-=======
-	log *log.Entry
->>>>>>> e688317c
+	controllerNS string
+	log          *log.Entry
 }
 
 // NewServer returns a new instance of the destination server.
@@ -43,14 +39,6 @@
 // Addresses for the given destination are fetched from the Kubernetes Endpoints
 // API.
 func NewServer(
-<<<<<<< HEAD
-	addr, k8sDNSZone, controllerNS string,
-	enableH2Upgrade, singleNamespace bool,
-	k8sAPI *k8s.API,
-	done chan struct{},
-) (*grpc.Server, error) {
-	resolver, err := buildResolver(k8sDNSZone, controllerNS, k8sAPI, singleNamespace)
-=======
 	addr, k8sDNSZone string,
 	controllerNamespace string,
 	enableTLS, enableH2Upgrade bool,
@@ -58,7 +46,6 @@
 	done chan struct{},
 ) (*grpc.Server, error) {
 	resolver, err := buildResolver(k8sDNSZone, controllerNamespace, k8sAPI)
->>>>>>> e688317c
 	if err != nil {
 		return nil, err
 	}
@@ -165,11 +152,7 @@
 }
 
 func (s *server) streamResolution(host string, port int, stream pb.Destination_GetServer) error {
-<<<<<<< HEAD
-	listener := newEndpointListener(stream, s.k8sAPI.GetOwnerKindAndName, s.enableH2Upgrade, s.controllerNS)
-=======
 	listener := newEndpointListener(stream, s.k8sAPI.GetOwnerKindAndName, s.enableTLS, s.enableH2Upgrade)
->>>>>>> e688317c
 
 	resolverCanResolve, err := s.resolver.canResolve(host, port)
 	if err != nil {
