package cmd

import (
	"bytes"
	"fmt"
	"io"
	"io/ioutil"
	"os"
	"path"
<<<<<<< HEAD
	"strings"
	"time"

	"github.com/golang/protobuf/jsonpb"
	"github.com/linkerd/linkerd2/cli/static"
	"github.com/linkerd/linkerd2/controller/gen/config"
	"github.com/linkerd/linkerd2/pkg/k8s"
	"github.com/linkerd/linkerd2/pkg/tls"
=======

	"github.com/golang/protobuf/jsonpb"
>>>>>>> f34de691
	uuid "github.com/satori/go.uuid"
	log "github.com/sirupsen/logrus"
	"github.com/spf13/cobra"
	"k8s.io/helm/pkg/chartutil"
	"k8s.io/helm/pkg/proto/hapi/chart"
	"k8s.io/helm/pkg/renderutil"
	"k8s.io/helm/pkg/timeconv"
	"sigs.k8s.io/yaml"

	"github.com/linkerd/linkerd2/cli/static"
	pb "github.com/linkerd/linkerd2/controller/gen/config"
	"github.com/linkerd/linkerd2/pkg/k8s"
	"github.com/linkerd/linkerd2/pkg/version"
)

type installConfig struct {
<<<<<<< HEAD
	Namespace                  string
	ControllerImage            string
	WebImage                   string
	PrometheusImage            string
	PrometheusVolumeName       string
	GrafanaImage               string
	GrafanaVolumeName          string
	ControllerReplicas         uint
	ImagePullPolicy            string
	UUID                       string
	CliVersion                 string
	ControllerLogLevel         string
	ControllerComponentLabel   string
	CreatedByAnnotation        string
	DestinationAPIPort         uint
	ProxyContainerName         string
	InboundPort                uint
	OutboundPort               uint
	IgnoreInboundPorts         string
	IgnoreOutboundPorts        string
	InboundAcceptKeepaliveMs   uint
	OutboundConnectKeepaliveMs uint
	ProxyAutoInjectEnabled     bool
	ProxyInjectAnnotation      string
	ProxyInjectDisabled        string
	ProxyLogLevel              string
	ProxyUID                   int64
	ProxyMetricsPort           uint
	ProxyControlPort           uint
	ProxySpecFileName          string
	ProxyInitSpecFileName      string
	ProxyInitImage             string
	ProxyImage                 string
	ProxyResourceRequestCPU    string
	ProxyResourceRequestMemory string
	ProxyResourceLimitCPU      string
	ProxyResourceLimitMemory   string
	SingleNamespace            bool
	EnableHA                   bool
	ControllerUID              int64
	ProfileSuffixes            string
	EnableH2Upgrade            bool
	NoInitContainer            bool
	GlobalConfig               string
	ProxyConfig                string

	Identity *installIdentityConfig
}

type installIdentityConfig struct {
	TrustDomain     string
	TrustAnchorsPEM string

	Issuer *issuerConfig
}

type issuerConfig struct {
	ClockSkewAllowance string
	IssuanceLifetime   string

	KeyPEM, CrtPEM string

	CrtExpiry time.Time

	CrtExpiryAnnotation string
=======
	Namespace                   string
	ControllerImage             string
	WebImage                    string
	PrometheusImage             string
	PrometheusVolumeName        string
	GrafanaImage                string
	GrafanaVolumeName           string
	ControllerReplicas          uint
	ImagePullPolicy             string
	UUID                        string
	CliVersion                  string
	ControllerLogLevel          string
	ControllerComponentLabel    string
	CreatedByAnnotation         string
	EnableTLS                   bool
	TLSTrustAnchorConfigMapName string
	ProxyContainerName          string
	TLSTrustAnchorFileName      string
	ProxyAutoInjectEnabled      bool
	ProxyInjectAnnotation       string
	ProxyInjectDisabled         string
	SingleNamespace             bool
	EnableHA                    bool
	ControllerUID               int64
	EnableH2Upgrade             bool
	NoInitContainer             bool
	GlobalConfig                string
	ProxyConfig                 string
>>>>>>> f34de691
}

// installOptions holds values for command line flags that apply to the install
// command. All fields in this struct should have corresponding flags added in
// the newCmdInstall func later in this file. It also embeds proxyConfigOptions
// in order to hold values for command line flags that apply to both inject and
// install.
type installOptions struct {
	controllerReplicas uint
	controllerLogLevel string
	proxyAutoInject    bool
	singleNamespace    bool
	highAvailability   bool
	controllerUID      int64
	disableH2Upgrade   bool
<<<<<<< HEAD
	identityOptions    installIdentityOptions
	*proxyConfigOptions
=======
	proxyConfigOptions
>>>>>>> f34de691
}

type installIdentityOptions struct {
	trustDomain        string
	issuanceLifetime   time.Duration
	clockSkewAllowance time.Duration
}

const (
	prometheusProxyOutboundCapacity   = 10000
	defaultControllerReplicas         = 1
	defaultHAControllerReplicas       = 3
	defaultIdentityTrustDomain        = "cluster.local"
	defaultIdentityIssuanceLifetime   = 2 * time.Minute
	defaultIdentityClockSkewAllowance = 2 * time.Minute

	nsTemplateName             = "templates/namespace.yaml"
	identityTemplateName       = "templates/identity.yaml"
	controllerTemplateName     = "templates/controller.yaml"
	webTemplateName            = "templates/web.yaml"
	prometheusTemplateName     = "templates/prometheus.yaml"
	grafanaTemplateName        = "templates/grafana.yaml"
	serviceprofileTemplateName = "templates/serviceprofile.yaml"
	proxyInjectorTemplateName  = "templates/proxy_injector.yaml"
)

func newInstallOptions() *installOptions {
	return &installOptions{
		controllerReplicas: defaultControllerReplicas,
		controllerLogLevel: "info",
		proxyAutoInject:    false,
		singleNamespace:    false,
		highAvailability:   false,
		controllerUID:      2103,
		disableH2Upgrade:   false,
<<<<<<< HEAD
		proxyConfigOptions: newProxyConfigOptions(),
		identityOptions: installIdentityOptions{
			trustDomain:      defaultIdentityTrustDomain,
			issuanceLifetime: defaultIdentityIssuanceLifetime,
=======

		proxyConfigOptions: proxyConfigOptions{
			linkerdVersion:          version.Version,
			proxyImage:              defaultDockerRegistry + "/proxy",
			initImage:               defaultDockerRegistry + "/proxy-init",
			dockerRegistry:          defaultDockerRegistry,
			imagePullPolicy:         "IfNotPresent",
			inboundPort:             4143,
			outboundPort:            4140,
			ignoreInboundPorts:      nil,
			ignoreOutboundPorts:     nil,
			proxyUID:                2102,
			proxyLogLevel:           "warn,linkerd2_proxy=info",
			proxyControlPort:        4190,
			proxyMetricsPort:        4191,
			proxyCPURequest:         "",
			proxyMemoryRequest:      "",
			proxyCPULimit:           "",
			proxyMemoryLimit:        "",
			tls:                     "",
			disableExternalProfiles: false,
			noInitContainer:         false,
>>>>>>> f34de691
		},
	}
}

func newCmdInstall() *cobra.Command {
	options := newInstallOptions()

	cmd := &cobra.Command{
		Use:   "install [flags]",
		Short: "Output Kubernetes configs to install Linkerd",
		Long:  "Output Kubernetes configs to install Linkerd.",
		RunE: func(cmd *cobra.Command, args []string) error {
			config, err := validateAndBuildConfig(options)
			if err != nil {
				return err
			}

			return render(*config, os.Stdout, options)
		},
	}

	addProxyConfigFlags(cmd, &options.proxyConfigOptions)
	cmd.PersistentFlags().UintVar(&options.controllerReplicas, "controller-replicas", options.controllerReplicas, "Replicas of the controller to deploy")
	cmd.PersistentFlags().StringVar(&options.controllerLogLevel, "controller-log-level", options.controllerLogLevel, "Log level for the controller and web components")
	cmd.PersistentFlags().BoolVar(&options.proxyAutoInject, "proxy-auto-inject", options.proxyAutoInject, "Enable proxy sidecar auto-injection via a webhook (default false)")
	cmd.PersistentFlags().BoolVar(&options.singleNamespace, "single-namespace", options.singleNamespace, "Experimental: Configure the control plane to only operate in the installed namespace (default false)")
	cmd.PersistentFlags().BoolVar(&options.highAvailability, "ha", options.highAvailability, "Experimental: Enable HA deployment config for the control plane (default false)")
	cmd.PersistentFlags().Int64Var(&options.controllerUID, "controller-uid", options.controllerUID, "Run the control plane components under this user ID")
	cmd.PersistentFlags().BoolVar(&options.disableH2Upgrade, "disable-h2-upgrade", options.disableH2Upgrade, "Prevents the controller from instructing proxies to perform transparent HTTP/2 upgrading (default false)")
	return cmd
}

func validateAndBuildConfig(options *installOptions) (*installConfig, error) {
	if err := options.validate(); err != nil {
		return nil, err
	}

	if options.highAvailability && options.controllerReplicas == defaultControllerReplicas {
		options.controllerReplicas = defaultHAControllerReplicas
	}

	if options.highAvailability && options.proxyCPURequest == "" {
		options.proxyCPURequest = "10m"
	}

	if options.highAvailability && options.proxyMemoryRequest == "" {
		options.proxyMemoryRequest = "20Mi"
	}

<<<<<<< HEAD
	profileSuffixes := "."
	if options.proxyConfigOptions.disableExternalProfiles {
		profileSuffixes = "svc.cluster.local."
	}

	var identity *installIdentityConfig
	trustDomain := options.identityOptions.trustDomain
	if options.identityOptions.trustDomain != "" {
		// TODO accept roots as configuration
		root, err := tls.GenerateRootCAWithDefaults(trustDomain)
		if err != nil {
			return nil, fmt.Errorf("Failed to create root certificate for identity: %s", err)
		}

		subdomain := fmt.Sprintf("identity.%s.%s", controlPlaneNamespace, trustDomain)
		issuer, err := root.GenerateCA(subdomain, tls.Validity{}, -1)
		if err != nil {
			return nil, fmt.Errorf("Failed to create issuer certificate for identity: %s", err)
		}

		// TODO accept a root key

		identity = &installIdentityConfig{
			TrustDomain:     trustDomain,
			TrustAnchorsPEM: root.Cred.Crt.EncodeCertificatePEM(),
			Issuer: &issuerConfig{
				ClockSkewAllowance:  options.identityOptions.clockSkewAllowance.String(),
				IssuanceLifetime:    options.identityOptions.issuanceLifetime.String(),
				CrtExpiryAnnotation: k8s.IdentityIssuerExpiryAnnotation,

				KeyPEM:    issuer.Cred.EncodePrivateKeyPEM(),
				CrtPEM:    issuer.Cred.Crt.EncodeCertificatePEM(),
				CrtExpiry: issuer.Cred.Crt.Certificate.NotAfter,
			},
		}
	}

=======
>>>>>>> f34de691
	jsonMarshaler := jsonpb.Marshaler{EmitDefaults: true}
	globalConfig, err := jsonMarshaler.MarshalToString(globalConfig(options))
	if err != nil {
		return nil, err
	}

	proxyConfig, err := jsonMarshaler.MarshalToString(proxyConfig(options))
	if err != nil {
		return nil, err
	}

	return &installConfig{
<<<<<<< HEAD
		Namespace:                  controlPlaneNamespace,
		ControllerImage:            fmt.Sprintf("%s/controller:%s", options.dockerRegistry, options.linkerdVersion),
		WebImage:                   fmt.Sprintf("%s/web:%s", options.dockerRegistry, options.linkerdVersion),
		PrometheusImage:            "prom/prometheus:v2.7.1",
		PrometheusVolumeName:       "data",
		GrafanaImage:               fmt.Sprintf("%s/grafana:%s", options.dockerRegistry, options.linkerdVersion),
		GrafanaVolumeName:          "data",
		ControllerReplicas:         options.controllerReplicas,
		ImagePullPolicy:            options.imagePullPolicy,
		UUID:                       uuid.NewV4().String(),
		CliVersion:                 k8s.CreatedByAnnotationValue(),
		ControllerLogLevel:         options.controllerLogLevel,
		ControllerComponentLabel:   k8s.ControllerComponentLabel,
		ControllerUID:              options.controllerUID,
		CreatedByAnnotation:        k8s.CreatedByAnnotation,
		DestinationAPIPort:         options.destinationAPIPort,
		ProxyContainerName:         k8s.ProxyContainerName,
		InboundPort:                options.inboundPort,
		OutboundPort:               options.outboundPort,
		IgnoreInboundPorts:         strings.Join(ignoreInboundPorts, ","),
		IgnoreOutboundPorts:        strings.Join(ignoreOutboundPorts, ","),
		InboundAcceptKeepaliveMs:   defaultKeepaliveMs,
		OutboundConnectKeepaliveMs: defaultKeepaliveMs,
		ProxyAutoInjectEnabled:     options.proxyAutoInject,
		ProxyInjectAnnotation:      k8s.ProxyInjectAnnotation,
		ProxyInjectDisabled:        k8s.ProxyInjectDisabled,
		ProxyLogLevel:              options.proxyLogLevel,
		ProxyUID:                   options.proxyUID,
		ProxyMetricsPort:           options.proxyMetricsPort,
		ProxyControlPort:           options.proxyControlPort,
		ProxySpecFileName:          k8s.ProxySpecFileName,
		ProxyInitSpecFileName:      k8s.ProxyInitSpecFileName,
		ProxyInitImage:             options.taggedProxyInitImage(),
		ProxyImage:                 options.taggedProxyImage(),
		ProxyResourceRequestCPU:    options.proxyCPURequest,
		ProxyResourceRequestMemory: options.proxyMemoryRequest,
		ProxyResourceLimitCPU:      options.proxyCPULimit,
		ProxyResourceLimitMemory:   options.proxyMemoryLimit,
		SingleNamespace:            options.singleNamespace,
		EnableHA:                   options.highAvailability,
		ProfileSuffixes:            profileSuffixes,
		EnableH2Upgrade:            !options.disableH2Upgrade,
		NoInitContainer:            options.noInitContainer,
		Identity:                   identity,
		GlobalConfig:               globalConfig,
		ProxyConfig:                proxyConfig,
=======
		Namespace:                   controlPlaneNamespace,
		ControllerImage:             fmt.Sprintf("%s/controller:%s", options.dockerRegistry, options.linkerdVersion),
		WebImage:                    fmt.Sprintf("%s/web:%s", options.dockerRegistry, options.linkerdVersion),
		PrometheusImage:             "prom/prometheus:v2.7.1",
		PrometheusVolumeName:        "data",
		GrafanaImage:                fmt.Sprintf("%s/grafana:%s", options.dockerRegistry, options.linkerdVersion),
		GrafanaVolumeName:           "data",
		ControllerReplicas:          options.controllerReplicas,
		ImagePullPolicy:             options.imagePullPolicy,
		UUID:                        uuid.NewV4().String(),
		CliVersion:                  k8s.CreatedByAnnotationValue(),
		ControllerLogLevel:          options.controllerLogLevel,
		ControllerComponentLabel:    k8s.ControllerComponentLabel,
		ControllerUID:               options.controllerUID,
		CreatedByAnnotation:         k8s.CreatedByAnnotation,
		EnableTLS:                   options.enableTLS(),
		TLSTrustAnchorConfigMapName: k8s.TLSTrustAnchorConfigMapName,
		ProxyContainerName:          k8s.ProxyContainerName,
		TLSTrustAnchorFileName:      k8s.TLSTrustAnchorFileName,
		ProxyAutoInjectEnabled:      options.proxyAutoInject,
		ProxyInjectAnnotation:       k8s.ProxyInjectAnnotation,
		ProxyInjectDisabled:         k8s.ProxyInjectDisabled,
		SingleNamespace:             options.singleNamespace,
		EnableHA:                    options.highAvailability,
		EnableH2Upgrade:             !options.disableH2Upgrade,
		NoInitContainer:             options.noInitContainer,
		GlobalConfig:                globalConfig,
		ProxyConfig:                 proxyConfig,
>>>>>>> f34de691
	}, nil
}

func render(config installConfig, w io.Writer, options *installOptions) error {
	// Render raw values and create chart config
	rawValues, err := yaml.Marshal(config)
	if err != nil {
		return err
	}
	chrtConfig := &chart.Config{Raw: string(rawValues), Values: map[string]*chart.Value{}}

	files := []*chartutil.BufferedFile{
		{Name: chartutil.ChartfileName},
		{Name: nsTemplateName},
		{Name: identityTemplateName},
		{Name: controllerTemplateName},
		{Name: serviceprofileTemplateName},
		{Name: webTemplateName},
		{Name: prometheusTemplateName},
		{Name: grafanaTemplateName},
		{Name: proxyInjectorTemplateName},
	}

	// Read templates into bytes
	for _, f := range files {
		data, err := readIntoBytes(f.Name)
		if err != nil {
			return err
		}
		f.Data = data
	}

	// Create chart and render templates
	chrt, err := chartutil.LoadFiles(files)
	if err != nil {
		return err
	}

	renderOpts := renderutil.Options{
		ReleaseOptions: chartutil.ReleaseOptions{
			Name:      "linkerd",
			IsInstall: true,
			IsUpgrade: false,
			Time:      timeconv.Now(),
			Namespace: controlPlaneNamespace,
		},
		KubeVersion: "",
	}

	renderedTemplates, err := renderutil.Render(chrt, chrtConfig, renderOpts)
	if err != nil {
		return err
	}

	// Merge templates and inject
	var buf bytes.Buffer
	for _, tmpl := range files {
		t := path.Join(renderOpts.ReleaseOptions.Name, tmpl.Name)
		if _, err := buf.WriteString(renderedTemplates[t]); err != nil {
			return err
		}
	}

	injectOptions := newInjectOptions()

	injectOptions.proxyConfigOptions = options.proxyConfigOptions

	// Skip outbound port 443 to enable Kubernetes API access without the proxy.
	// Once Kubernetes supports sidecar containers, this may be removed, as that
	// will guarantee the proxy is running prior to control-plane startup.
	injectOptions.ignoreOutboundPorts = append(injectOptions.ignoreOutboundPorts, 443)

	// TODO: Fetch GlobalConfig and ProxyConfig from the ConfigMap/API
	// c, err := fetchConfigsFromK8s()
	// if err != nil {
	// 	return err
	// }
	c := newConfig()
	c.overrideFromOptions(injectOptions)

	// Override does NOT set an identity context if none exists, since it can't be
	// enabled at inject-time if it's not enabled at install-time.
	if injectOptions.enableTLS() {
		c.global.IdentityContext = &pb.IdentityContext{}
	}

	return processYAML(&buf, w, ioutil.Discard, resourceTransformerInject{
		configs: c,
		proxyOutboundCapacity: map[string]uint{
			config.PrometheusImage: prometheusProxyOutboundCapacity,
		},
	})
}

func (options *installOptions) validate() error {
	if _, err := log.ParseLevel(options.controllerLogLevel); err != nil {
		return fmt.Errorf("--controller-log-level must be one of: panic, fatal, error, warn, info, debug")
	}

	if options.proxyAutoInject && options.singleNamespace {
		return fmt.Errorf("The --proxy-auto-inject and --single-namespace flags cannot both be specified together")
	}

	return options.proxyConfigOptions.validate()
}

func readIntoBytes(filename string) ([]byte, error) {
	file, err := static.Templates.Open(filename)
	if err != nil {
		return nil, err
	}
	defer file.Close()

	buf := new(bytes.Buffer)
	buf.ReadFrom(file)

	return buf.Bytes(), nil
}

<<<<<<< HEAD
func globalConfig(options *installOptions) *config.GlobalConfig {
	var identityContext *config.IdentityContext
	if options.identityOptions.trustDomain != "" {
		identityContext = new(config.IdentityContext)
=======
func globalConfig(options *installOptions) *pb.Global {
	var identityContext *pb.IdentityContext
	if options.enableTLS() {
		identityContext = &pb.IdentityContext{}
>>>>>>> f34de691
	}

	return &pb.Global{
		LinkerdNamespace: controlPlaneNamespace,
		CniEnabled:       options.noInitContainer,
		Version:          options.linkerdVersion,
		IdentityContext:  identityContext,
	}
}

func proxyConfig(options *installOptions) *pb.Proxy {
	ignoreInboundPorts := []*pb.Port{}
	for _, port := range options.ignoreInboundPorts {
		ignoreInboundPorts = append(ignoreInboundPorts, &pb.Port{Port: uint32(port)})
	}

	ignoreOutboundPorts := []*pb.Port{}
	for _, port := range options.ignoreOutboundPorts {
		ignoreOutboundPorts = append(ignoreOutboundPorts, &pb.Port{Port: uint32(port)})
	}

	return &pb.Proxy{
		ProxyImage: &pb.Image{
			ImageName:  registryOverride(options.proxyImage, options.dockerRegistry),
			PullPolicy: options.imagePullPolicy,
		},
		ProxyInitImage: &pb.Image{
			ImageName:  registryOverride(options.initImage, options.dockerRegistry),
			PullPolicy: options.imagePullPolicy,
		},
		DestinationApiPort: &pb.Port{Port: 8086},
		ControlPort: &pb.Port{
			Port: uint32(options.proxyControlPort),
		},
		IgnoreInboundPorts:  ignoreInboundPorts,
		IgnoreOutboundPorts: ignoreOutboundPorts,
		InboundPort: &pb.Port{
			Port: uint32(options.inboundPort),
		},
		MetricsPort: &pb.Port{
			Port: uint32(options.proxyMetricsPort),
		},
		OutboundPort: &pb.Port{
			Port: uint32(options.outboundPort),
		},
		Resource: &pb.ResourceRequirements{
			RequestCpu:    options.proxyCPURequest,
			RequestMemory: options.proxyMemoryRequest,
			LimitCpu:      options.proxyCPULimit,
			LimitMemory:   options.proxyMemoryLimit,
		},
		ProxyUid: options.proxyUID,
		LogLevel: &pb.LogLevel{
			Level: options.proxyLogLevel,
		},
		DisableExternalProfiles: options.disableExternalProfiles,
	}
}<|MERGE_RESOLUTION|>--- conflicted
+++ resolved
@@ -7,22 +7,15 @@
 	"io/ioutil"
 	"os"
 	"path"
-<<<<<<< HEAD
-	"strings"
 	"time"
 
 	"github.com/golang/protobuf/jsonpb"
-	"github.com/linkerd/linkerd2/cli/static"
-	"github.com/linkerd/linkerd2/controller/gen/config"
-	"github.com/linkerd/linkerd2/pkg/k8s"
-	"github.com/linkerd/linkerd2/pkg/tls"
-=======
-
-	"github.com/golang/protobuf/jsonpb"
->>>>>>> f34de691
+	"github.com/golang/protobuf/ptypes"
 	uuid "github.com/satori/go.uuid"
 	log "github.com/sirupsen/logrus"
 	"github.com/spf13/cobra"
+	metav1 "k8s.io/apimachinery/pkg/apis/meta/v1"
+	"k8s.io/client-go/kubernetes"
 	"k8s.io/helm/pkg/chartutil"
 	"k8s.io/helm/pkg/proto/hapi/chart"
 	"k8s.io/helm/pkg/renderutil"
@@ -31,135 +24,92 @@
 
 	"github.com/linkerd/linkerd2/cli/static"
 	pb "github.com/linkerd/linkerd2/controller/gen/config"
+	"github.com/linkerd/linkerd2/pkg/config"
 	"github.com/linkerd/linkerd2/pkg/k8s"
+	"github.com/linkerd/linkerd2/pkg/tls"
 	"github.com/linkerd/linkerd2/pkg/version"
 )
 
-type installConfig struct {
-<<<<<<< HEAD
-	Namespace                  string
-	ControllerImage            string
-	WebImage                   string
-	PrometheusImage            string
-	PrometheusVolumeName       string
-	GrafanaImage               string
-	GrafanaVolumeName          string
-	ControllerReplicas         uint
-	ImagePullPolicy            string
-	UUID                       string
-	CliVersion                 string
-	ControllerLogLevel         string
-	ControllerComponentLabel   string
-	CreatedByAnnotation        string
-	DestinationAPIPort         uint
-	ProxyContainerName         string
-	InboundPort                uint
-	OutboundPort               uint
-	IgnoreInboundPorts         string
-	IgnoreOutboundPorts        string
-	InboundAcceptKeepaliveMs   uint
-	OutboundConnectKeepaliveMs uint
-	ProxyAutoInjectEnabled     bool
-	ProxyInjectAnnotation      string
-	ProxyInjectDisabled        string
-	ProxyLogLevel              string
-	ProxyUID                   int64
-	ProxyMetricsPort           uint
-	ProxyControlPort           uint
-	ProxySpecFileName          string
-	ProxyInitSpecFileName      string
-	ProxyInitImage             string
-	ProxyImage                 string
-	ProxyResourceRequestCPU    string
-	ProxyResourceRequestMemory string
-	ProxyResourceLimitCPU      string
-	ProxyResourceLimitMemory   string
-	SingleNamespace            bool
-	EnableHA                   bool
-	ControllerUID              int64
-	ProfileSuffixes            string
-	EnableH2Upgrade            bool
-	NoInitContainer            bool
-	GlobalConfig               string
-	ProxyConfig                string
-
-	Identity *installIdentityConfig
-}
-
-type installIdentityConfig struct {
-	TrustDomain     string
-	TrustAnchorsPEM string
-
-	Issuer *issuerConfig
-}
-
-type issuerConfig struct {
-	ClockSkewAllowance string
-	IssuanceLifetime   string
-
-	KeyPEM, CrtPEM string
-
-	CrtExpiry time.Time
-
-	CrtExpiryAnnotation string
-=======
-	Namespace                   string
-	ControllerImage             string
-	WebImage                    string
-	PrometheusImage             string
-	PrometheusVolumeName        string
-	GrafanaImage                string
-	GrafanaVolumeName           string
-	ControllerReplicas          uint
-	ImagePullPolicy             string
-	UUID                        string
-	CliVersion                  string
-	ControllerLogLevel          string
-	ControllerComponentLabel    string
-	CreatedByAnnotation         string
-	EnableTLS                   bool
-	TLSTrustAnchorConfigMapName string
-	ProxyContainerName          string
-	TLSTrustAnchorFileName      string
-	ProxyAutoInjectEnabled      bool
-	ProxyInjectAnnotation       string
-	ProxyInjectDisabled         string
-	SingleNamespace             bool
-	EnableHA                    bool
-	ControllerUID               int64
-	EnableH2Upgrade             bool
-	NoInitContainer             bool
-	GlobalConfig                string
-	ProxyConfig                 string
->>>>>>> f34de691
-}
-
-// installOptions holds values for command line flags that apply to the install
-// command. All fields in this struct should have corresponding flags added in
-// the newCmdInstall func later in this file. It also embeds proxyConfigOptions
-// in order to hold values for command line flags that apply to both inject and
-// install.
-type installOptions struct {
-	controllerReplicas uint
-	controllerLogLevel string
-	proxyAutoInject    bool
-	singleNamespace    bool
-	highAvailability   bool
-	controllerUID      int64
-	disableH2Upgrade   bool
-<<<<<<< HEAD
-	identityOptions    installIdentityOptions
-	*proxyConfigOptions
-=======
-	proxyConfigOptions
->>>>>>> f34de691
-}
-
-type installIdentityOptions struct {
-	trustDomain        string
-	issuanceLifetime   time.Duration
-	clockSkewAllowance time.Duration
-}
+type (
+	installConfig struct {
+		Namespace                   string
+		ControllerImage             string
+		WebImage                    string
+		PrometheusImage             string
+		PrometheusVolumeName        string
+		GrafanaImage                string
+		GrafanaVolumeName           string
+		ControllerReplicas          uint
+		ImagePullPolicy             string
+		UUID                        string
+		CliVersion                  string
+		ControllerLogLevel          string
+		ControllerComponentLabel    string
+		CreatedByAnnotation         string
+		EnableTLS                   bool
+		TLSTrustAnchorConfigMapName string
+		ProxyContainerName          string
+		TLSTrustAnchorFileName      string
+		ProxyAutoInjectEnabled      bool
+		ProxyInjectAnnotation       string
+		ProxyInjectDisabled         string
+		SingleNamespace             bool
+		EnableHA                    bool
+		ControllerUID               int64
+		EnableH2Upgrade             bool
+		NoInitContainer             bool
+		GlobalConfig                string
+		ProxyConfig                 string
+
+		Identity *installIdentityConfig
+	}
+
+	installIdentityConfig struct {
+		TrustDomain     string
+		TrustAnchorsPEM string
+
+		Issuer *issuerConfig
+	}
+
+	issuerConfig struct {
+		ClockSkewAllowance string
+		IssuanceLifetime   string
+
+		KeyPEM, CrtPEM string
+
+		CrtExpiry time.Time
+
+		CrtExpiryAnnotation string
+	}
+
+	// installOptions holds values for command line flags that apply to the install
+	// command. All fields in this struct should have corresponding flags added in
+	// the newCmdInstall func later in this file. It also embeds proxyConfigOptions
+	// in order to hold values for command line flags that apply to both inject and
+	// install.
+	installOptions struct {
+		controllerReplicas uint
+		controllerLogLevel string
+		proxyAutoInject    bool
+		singleNamespace    bool
+		highAvailability   bool
+		controllerUID      int64
+		disableH2Upgrade   bool
+		identityOptions    installIdentityOptions
+		proxyConfigOptions
+	}
+
+	installIdentityOptions struct {
+		trustDomain        string
+		issuanceLifetime   time.Duration
+		clockSkewAllowance time.Duration
+	}
+
+	clusterState struct {
+		configs configs
+		issuer  struct{ keyPEM, crtPEM string }
+	}
+)
 
 const (
 	prometheusProxyOutboundCapacity   = 10000
@@ -188,12 +138,6 @@
 		highAvailability:   false,
 		controllerUID:      2103,
 		disableH2Upgrade:   false,
-<<<<<<< HEAD
-		proxyConfigOptions: newProxyConfigOptions(),
-		identityOptions: installIdentityOptions{
-			trustDomain:      defaultIdentityTrustDomain,
-			issuanceLifetime: defaultIdentityIssuanceLifetime,
-=======
 
 		proxyConfigOptions: proxyConfigOptions{
 			linkerdVersion:          version.Version,
@@ -213,10 +157,14 @@
 			proxyMemoryRequest:      "",
 			proxyCPULimit:           "",
 			proxyMemoryLimit:        "",
-			tls:                     "",
 			disableExternalProfiles: false,
 			noInitContainer:         false,
->>>>>>> f34de691
+		},
+
+		identityOptions: installIdentityOptions{
+			trustDomain:        defaultIdentityTrustDomain,
+			issuanceLifetime:   defaultIdentityIssuanceLifetime,
+			clockSkewAllowance: defaultIdentityClockSkewAllowance,
 		},
 	}
 }
@@ -229,7 +177,12 @@
 		Short: "Output Kubernetes configs to install Linkerd",
 		Long:  "Output Kubernetes configs to install Linkerd.",
 		RunE: func(cmd *cobra.Command, args []string) error {
-			config, err := validateAndBuildConfig(options)
+			cluster, err := fetchClusterState()
+			if err != nil {
+				return err
+			}
+
+			config, err := validateAndBuildConfig(cluster, options)
 			if err != nil {
 				return err
 			}
@@ -249,7 +202,34 @@
 	return cmd
 }
 
-func validateAndBuildConfig(options *installOptions) (*installConfig, error) {
+func fetchClusterState() (state clusterState, err error) {
+	api, err := k8s.NewAPI(kubeconfigPath, kubeContext)
+	if err != nil {
+		return
+	}
+
+	k, err := kubernetes.NewForConfig(api.Config)
+	if err != nil {
+		return
+	}
+
+	configMaps := k.CoreV1().ConfigMaps(controlPlaneNamespace)
+	state.configs.global, state.configs.proxy, err = config.Fetch(configMaps)
+	if err != nil {
+		return
+	}
+
+	// If we can't fetch the issuer secrets, then we assume they don't exist...
+	secrets := k.CoreV1().Secrets(controlPlaneNamespace)
+	if s, e := secrets.Get("linkerd-identity-issuer", metav1.GetOptions{}); e == nil {
+		state.issuer.crtPEM = string(s.Data["crt.pem"])
+		state.issuer.keyPEM = string(s.Data["key.pem"])
+	}
+
+	return
+}
+
+func validateAndBuildConfig(state clusterState, options *installOptions) (*installConfig, error) {
 	if err := options.validate(); err != nil {
 		return nil, err
 	}
@@ -266,48 +246,84 @@
 		options.proxyMemoryRequest = "20Mi"
 	}
 
-<<<<<<< HEAD
-	profileSuffixes := "."
-	if options.proxyConfigOptions.disableExternalProfiles {
-		profileSuffixes = "svc.cluster.local."
-	}
-
+	if state.configs.global == nil {
+		state.configs.global = &pb.Global{}
+	}
+
+	// TODO accept roots as configuration
 	var identity *installIdentityConfig
-	trustDomain := options.identityOptions.trustDomain
-	if options.identityOptions.trustDomain != "" {
-		// TODO accept roots as configuration
-		root, err := tls.GenerateRootCAWithDefaults(trustDomain)
-		if err != nil {
-			return nil, fmt.Errorf("Failed to create root certificate for identity: %s", err)
+	if options.enableTLS() {
+		idctx := state.configs.global.GetIdentityContext()
+		if idctx != nil && state.issuer.crtPEM != "" && state.issuer.keyPEM != "" {
+			crt, err := tls.DecodePEMCrt(state.issuer.crtPEM)
+			if err != nil {
+				return nil, err
+			}
+
+			var csa time.Duration
+			if d := idctx.GetClockSkewAllowance(); d != nil {
+				csa, err = ptypes.Duration(d)
+				if err != nil {
+					return nil, err
+				}
+			} else {
+				csa = options.identityOptions.clockSkewAllowance
+			}
+
+			var il time.Duration
+			if d := idctx.GetIssuanceLifetime(); d != nil {
+				il, err = ptypes.Duration(d)
+				if err != nil {
+					return nil, err
+				}
+			} else {
+				il = options.identityOptions.issuanceLifetime
+			}
+
+			identity = &installIdentityConfig{
+				TrustDomain:     idctx.GetTrustDomain(),
+				TrustAnchorsPEM: idctx.GetTrustAnchorsPem(),
+				Issuer: &issuerConfig{
+					ClockSkewAllowance:  csa.String(),
+					IssuanceLifetime:    il.String(),
+					CrtExpiryAnnotation: k8s.IdentityIssuerExpiryAnnotation,
+
+					KeyPEM:    state.issuer.keyPEM,
+					CrtPEM:    state.issuer.crtPEM,
+					CrtExpiry: crt.Certificate.NotAfter,
+				},
+			}
+		} else {
+			trustDomain := options.identityOptions.trustDomain
+			root, err := tls.GenerateRootCAWithDefaults(trustDomain)
+			if err != nil {
+				return nil, fmt.Errorf("Failed to create root certificate for identity: %s", err)
+			}
+
+			subdomain := fmt.Sprintf("identity.%s.%s", controlPlaneNamespace, trustDomain)
+			issuer, err := root.GenerateCA(subdomain, tls.Validity{}, -1)
+			if err != nil {
+				return nil, fmt.Errorf("Failed to create issuer certificate for identity: %s", err)
+			}
+
+			identity = &installIdentityConfig{
+				TrustDomain:     trustDomain,
+				TrustAnchorsPEM: root.Cred.Crt.EncodeCertificatePEM(),
+				Issuer: &issuerConfig{
+					ClockSkewAllowance:  options.identityOptions.clockSkewAllowance.String(),
+					IssuanceLifetime:    options.identityOptions.issuanceLifetime.String(),
+					CrtExpiryAnnotation: k8s.IdentityIssuerExpiryAnnotation,
+
+					KeyPEM:    issuer.Cred.EncodePrivateKeyPEM(),
+					CrtPEM:    issuer.Cred.Crt.EncodeCertificatePEM(),
+					CrtExpiry: issuer.Cred.Crt.Certificate.NotAfter,
+				},
+			}
 		}
-
-		subdomain := fmt.Sprintf("identity.%s.%s", controlPlaneNamespace, trustDomain)
-		issuer, err := root.GenerateCA(subdomain, tls.Validity{}, -1)
-		if err != nil {
-			return nil, fmt.Errorf("Failed to create issuer certificate for identity: %s", err)
-		}
-
-		// TODO accept a root key
-
-		identity = &installIdentityConfig{
-			TrustDomain:     trustDomain,
-			TrustAnchorsPEM: root.Cred.Crt.EncodeCertificatePEM(),
-			Issuer: &issuerConfig{
-				ClockSkewAllowance:  options.identityOptions.clockSkewAllowance.String(),
-				IssuanceLifetime:    options.identityOptions.issuanceLifetime.String(),
-				CrtExpiryAnnotation: k8s.IdentityIssuerExpiryAnnotation,
-
-				KeyPEM:    issuer.Cred.EncodePrivateKeyPEM(),
-				CrtPEM:    issuer.Cred.Crt.EncodeCertificatePEM(),
-				CrtExpiry: issuer.Cred.Crt.Certificate.NotAfter,
-			},
-		}
-	}
-
-=======
->>>>>>> f34de691
+	}
+
 	jsonMarshaler := jsonpb.Marshaler{EmitDefaults: true}
-	globalConfig, err := jsonMarshaler.MarshalToString(globalConfig(options))
+	globalConfig, err := jsonMarshaler.MarshalToString(globalConfig(options, identity))
 	if err != nil {
 		return nil, err
 	}
@@ -318,54 +334,6 @@
 	}
 
 	return &installConfig{
-<<<<<<< HEAD
-		Namespace:                  controlPlaneNamespace,
-		ControllerImage:            fmt.Sprintf("%s/controller:%s", options.dockerRegistry, options.linkerdVersion),
-		WebImage:                   fmt.Sprintf("%s/web:%s", options.dockerRegistry, options.linkerdVersion),
-		PrometheusImage:            "prom/prometheus:v2.7.1",
-		PrometheusVolumeName:       "data",
-		GrafanaImage:               fmt.Sprintf("%s/grafana:%s", options.dockerRegistry, options.linkerdVersion),
-		GrafanaVolumeName:          "data",
-		ControllerReplicas:         options.controllerReplicas,
-		ImagePullPolicy:            options.imagePullPolicy,
-		UUID:                       uuid.NewV4().String(),
-		CliVersion:                 k8s.CreatedByAnnotationValue(),
-		ControllerLogLevel:         options.controllerLogLevel,
-		ControllerComponentLabel:   k8s.ControllerComponentLabel,
-		ControllerUID:              options.controllerUID,
-		CreatedByAnnotation:        k8s.CreatedByAnnotation,
-		DestinationAPIPort:         options.destinationAPIPort,
-		ProxyContainerName:         k8s.ProxyContainerName,
-		InboundPort:                options.inboundPort,
-		OutboundPort:               options.outboundPort,
-		IgnoreInboundPorts:         strings.Join(ignoreInboundPorts, ","),
-		IgnoreOutboundPorts:        strings.Join(ignoreOutboundPorts, ","),
-		InboundAcceptKeepaliveMs:   defaultKeepaliveMs,
-		OutboundConnectKeepaliveMs: defaultKeepaliveMs,
-		ProxyAutoInjectEnabled:     options.proxyAutoInject,
-		ProxyInjectAnnotation:      k8s.ProxyInjectAnnotation,
-		ProxyInjectDisabled:        k8s.ProxyInjectDisabled,
-		ProxyLogLevel:              options.proxyLogLevel,
-		ProxyUID:                   options.proxyUID,
-		ProxyMetricsPort:           options.proxyMetricsPort,
-		ProxyControlPort:           options.proxyControlPort,
-		ProxySpecFileName:          k8s.ProxySpecFileName,
-		ProxyInitSpecFileName:      k8s.ProxyInitSpecFileName,
-		ProxyInitImage:             options.taggedProxyInitImage(),
-		ProxyImage:                 options.taggedProxyImage(),
-		ProxyResourceRequestCPU:    options.proxyCPURequest,
-		ProxyResourceRequestMemory: options.proxyMemoryRequest,
-		ProxyResourceLimitCPU:      options.proxyCPULimit,
-		ProxyResourceLimitMemory:   options.proxyMemoryLimit,
-		SingleNamespace:            options.singleNamespace,
-		EnableHA:                   options.highAvailability,
-		ProfileSuffixes:            profileSuffixes,
-		EnableH2Upgrade:            !options.disableH2Upgrade,
-		NoInitContainer:            options.noInitContainer,
-		Identity:                   identity,
-		GlobalConfig:               globalConfig,
-		ProxyConfig:                proxyConfig,
-=======
 		Namespace:                   controlPlaneNamespace,
 		ControllerImage:             fmt.Sprintf("%s/controller:%s", options.dockerRegistry, options.linkerdVersion),
 		WebImage:                    fmt.Sprintf("%s/web:%s", options.dockerRegistry, options.linkerdVersion),
@@ -394,7 +362,7 @@
 		NoInitContainer:             options.noInitContainer,
 		GlobalConfig:                globalConfig,
 		ProxyConfig:                 proxyConfig,
->>>>>>> f34de691
+		Identity:                    identity,
 	}, nil
 }
 
@@ -472,17 +440,20 @@
 	// if err != nil {
 	// 	return err
 	// }
-	c := newConfig()
-	c.overrideFromOptions(injectOptions)
+	injectConfig := newConfig()
+	injectConfig.overrideFromOptions(injectOptions)
 
 	// Override does NOT set an identity context if none exists, since it can't be
 	// enabled at inject-time if it's not enabled at install-time.
-	if injectOptions.enableTLS() {
-		c.global.IdentityContext = &pb.IdentityContext{}
+	if config.Identity != nil {
+		injectConfig.global.IdentityContext = &pb.IdentityContext{
+			TrustDomain:     config.Identity.TrustDomain,
+			TrustAnchorsPem: config.Identity.TrustAnchorsPEM,
+		}
 	}
 
 	return processYAML(&buf, w, ioutil.Discard, resourceTransformerInject{
-		configs: c,
+		configs: injectConfig,
 		proxyOutboundCapacity: map[string]uint{
 			config.PrometheusImage: prometheusProxyOutboundCapacity,
 		},
@@ -514,17 +485,13 @@
 	return buf.Bytes(), nil
 }
 
-<<<<<<< HEAD
-func globalConfig(options *installOptions) *config.GlobalConfig {
-	var identityContext *config.IdentityContext
-	if options.identityOptions.trustDomain != "" {
-		identityContext = new(config.IdentityContext)
-=======
-func globalConfig(options *installOptions) *pb.Global {
+func globalConfig(options *installOptions, id *installIdentityConfig) *pb.Global {
 	var identityContext *pb.IdentityContext
-	if options.enableTLS() {
-		identityContext = &pb.IdentityContext{}
->>>>>>> f34de691
+	if id != nil {
+		identityContext = &pb.IdentityContext{
+			TrustDomain:     id.TrustDomain,
+			TrustAnchorsPem: id.TrustAnchorsPEM,
+		}
 	}
 
 	return &pb.Global{
